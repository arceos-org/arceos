--- conflicted
+++ resolved
@@ -231,41 +231,6 @@
 
 int memcmp(const void *vl, const void *vr, size_t n)
 {
-<<<<<<< HEAD
-    return "";
-}
-
-void *memcpy(void *restrict dest, const void *restrict src, size_t n)
-{
-    unsigned char *d = dest;
-    const unsigned char *s = src;
-    for (; n; n--) *d++ = *s++;
-    return dest;
-}
-
-void *memmove(void *dest, const void *src, size_t n)
-{
-    char *d = dest;
-    const char *s = src;
-
-    if (d == s)
-        return d;
-    if ((uintptr_t)s - (uintptr_t)d - n <= -2 * n)
-        return memcpy(d, s, n);
-
-    if (d < s) {
-        for (; n; n--) *d++ = *s++;
-    } else {
-        while (n) n--, d[n] = s[n];
-    }
-
-    return dest;
-}
-
-int memcmp(const void *vl, const void *vr, size_t n)
-{
-=======
->>>>>>> 322a8c34
     const unsigned char *l = vl, *r = vr;
     for (; n && *l == *r; n--, l++, r++)
         ;
