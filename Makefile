# Arguments
ARCH ?= x86_64
SMP ?= 1
MODE ?= release
LOG ?= warn
FT ?= ext2

A ?= apps/helloworld
APP ?= $(A)
APP_FEATURES ?=
# DISK_IMG ?= target/fs.img
FS ?= n
NET ?= n
NET_DEV ?= user
NET_DUMP ?= n
GRAPHIC ?= n
BUS ?= mmio

QEMU_LOG ?= n
NET_DUMP ?= n

ifeq ($(FT), fat32)
  DISK_IMG ?= disk.img
else
  DISK_IMG ?= ext2fs_fuse/target/fs.img
endif

ifeq ($(wildcard $(APP)),)
  $(error Application path "$(APP)" is not valid)
endif

ifneq ($(wildcard $(APP)/Cargo.toml),)
  APP_LANG ?= rust
else
  APP_LANG ?= c
endif

# Platform
ifeq ($(ARCH), x86_64)
  ACCEL ?= y
  PLATFORM ?= pc-x86
  TARGET := x86_64-unknown-none
  TARGET_CFLAGS := -mno-sse
  BUS := pci
else ifeq ($(ARCH), riscv64)
  ACCEL ?= n
  PLATFORM ?= qemu-virt-riscv
  TARGET := riscv64gc-unknown-none-elf
  TARGET_CFLAGS := -mabi=lp64d
else ifeq ($(ARCH), aarch64)
  ACCEL ?= n
  PLATFORM ?= qemu-virt-aarch64
  TARGET := aarch64-unknown-none-softfloat
  TARGET_CFLAGS := -mgeneral-regs-only
else
  $(error "ARCH" must be one of "x86_64", "riscv64", or "aarch64")
endif

export ARCH
export ARCH_CFLAGS
export PLATFORM
export SMP
export MODE
export LOG

# Binutils
CROSS_COMPILE ?= $(ARCH)-linux-musl-
CC := $(CROSS_COMPILE)gcc
AR := $(CROSS_COMPILE)ar
RANLIB := $(CROSS_COMPILE)ranlib
LD := rust-lld -flavor gnu

OBJDUMP ?= rust-objdump -d --print-imm-hex --x86-asm-syntax=intel
OBJCOPY ?= rust-objcopy --binary-architecture=$(ARCH)
GDB ?= gdb-multiarch

<<<<<<< HEAD
export TARGET_CC=$(CC)	# for building lwip_rust
=======
export TARGET_CC = $(CC)
>>>>>>> fadbdfbc
export TARGET_CFLAGS

# Paths
OUT_DIR ?= $(APP)

APP_NAME := $(shell basename $(APP))
LD_SCRIPT := $(CURDIR)/modules/axhal/linker_$(ARCH).lds
OUT_ELF := $(OUT_DIR)/$(APP_NAME)_$(PLATFORM).elf
OUT_BIN := $(OUT_DIR)/$(APP_NAME)_$(PLATFORM).bin

all: build

include scripts/make/utils.mk
include scripts/make/cargo.mk
include scripts/make/qemu.mk
include scripts/make/build.mk
include scripts/make/test.mk

build: $(OUT_DIR) $(OUT_BIN)

disasm:
	$(OBJDUMP) $(OUT_ELF) | less

run: build justrun

justrun:
	$(call run_qemu)

debug: build
	$(call run_qemu_debug) &
	sleep 1
	$(GDB) $(OUT_ELF) \
	  -ex 'target remote localhost:1234' \
	  -ex 'b rust_entry' \
	  -ex 'continue' \
	  -ex 'disp /16i $$pc'

clippy:
	$(call cargo_clippy)

doc:
	$(call cargo_doc)

doc_check_missing:
	$(call cargo_doc,-D missing-docs)

fmt:
	cargo fmt --all

fmt_c:
	@clang-format --style=file -i $(shell find ulib/c_libax -iname '*.c' -o -iname '*.h')

test:
	$(call app_test)

unittest:
	$(call unit_test)

unittest_no_fail_fast:
	$(call unit_test,--no-fail-fast)

disk_img:
ifneq ($(wildcard $(DISK_IMG)),)
	@printf "$(YELLOW_C)warning$(END_C): disk image \"$(DISK_IMG)\" already exists!\n"
else
	$(call make_disk_image,$(FT),$(DISK_IMG))
endif

clean: clean_c
	rm -rf $(APP)/*.bin $(APP)/*.elf
	cargo clean

clean_c:
	rm -rf ulib/c_libax/build_*
	rm -rf $(app-objs)

.PHONY: all build disasm run justrun debug clippy fmt fmt_c test test_no_fail_fast clean clean_c doc disk_image<|MERGE_RESOLUTION|>--- conflicted
+++ resolved
@@ -74,11 +74,7 @@
 OBJCOPY ?= rust-objcopy --binary-architecture=$(ARCH)
 GDB ?= gdb-multiarch
 
-<<<<<<< HEAD
-export TARGET_CC=$(CC)	# for building lwip_rust
-=======
 export TARGET_CC = $(CC)
->>>>>>> fadbdfbc
 export TARGET_CFLAGS
 
 # Paths
