--- conflicted
+++ resolved
@@ -9,11 +9,7 @@
       fail-fast: false
       matrix:
         arch: [x86_64, riscv64, aarch64, loongarch64]
-<<<<<<< HEAD
-        rust-toolchain: [nightly, nightly-2025-01-18]
-=======
         rust-toolchain: [nightly, nightly-2025-05-20]
->>>>>>> 552c435d
     env:
       RUSTUP_TOOLCHAIN: ${{ matrix.rust-toolchain }}
     steps:
@@ -60,11 +56,7 @@
       matrix:
         os: [ubuntu-latest]
         arch: [x86_64, riscv64, aarch64, loongarch64]
-<<<<<<< HEAD
-        rust-toolchain: [nightly, nightly-2025-01-18]
-=======
         rust-toolchain: [nightly, nightly-2025-05-20]
->>>>>>> 552c435d
     env:
       RUSTUP_TOOLCHAIN: ${{ matrix.rust-toolchain }}
     steps:
@@ -111,13 +103,9 @@
       fail-fast: false
       matrix:
         os: [ubuntu-latest]
-<<<<<<< HEAD
-        rust-toolchain: [nightly, nightly-2025-01-18]
-=======
         rust-toolchain: [nightly, nightly-2025-05-20]
     env:
       RUSTUP_TOOLCHAIN: ${{ matrix.rust-toolchain }}
->>>>>>> 552c435d
     steps:
     - uses: actions/checkout@v4
     - uses: dtolnay/rust-toolchain@stable
