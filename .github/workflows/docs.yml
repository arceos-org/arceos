--- conflicted
+++ resolved
@@ -3,11 +3,7 @@
 on: [push, pull_request]
 
 env:
-<<<<<<< HEAD
-  rust-toolchain: nightly-2025-01-18
-=======
   rust-toolchain: nightly-2025-05-20
->>>>>>> 552c435d
 
 jobs:
   doc:
@@ -24,15 +20,9 @@
       with:
         toolchain: ${{ env.rust-toolchain }}
     - uses: Swatinem/rust-cache@v2
-<<<<<<< HEAD
-    - uses: ./.github/workflows/actions/setup-musl
-      with:
-        arch: x86_64
-=======
       with:
         shared-key: cargo-bin-cache
         cache-targets: false
->>>>>>> 552c435d
     - name: Build docs
       continue-on-error: ${{ github.ref != env.default-branch && github.event_name != 'pull_request' }}
       run: make doc_check_missing
