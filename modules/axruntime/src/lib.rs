#![cfg_attr(not(test), no_std)]

#[macro_use]
extern crate axlog;

#[cfg(not(test))]
mod lang_items;

pub use axlog::{__print_impl, print, println};

const LOGO: &str = r#"
       d8888                            .d88888b.   .d8888b.
      d88888                           d88P" "Y88b d88P  Y88b
     d88P888                           888     888 Y88b.
    d88P 888 888d888  .d8888b  .d88b.  888     888  "Y888b.
   d88P  888 888P"   d88P"    d8P  Y8b 888     888     "Y88b.
  d88P   888 888     888      88888888 888     888       "888
 d8888888888 888     Y88b.    Y8b.     Y88b. .d88P Y88b  d88P
d88P     888 888      "Y8888P  "Y8888   "Y88888P"   "Y8888P"
"#;

extern "Rust" {
    fn main();
}

struct LogIfImpl;

impl axlog::LogIf for LogIfImpl {
    fn console_write_str(&self, s: &str) {
        use axhal::console::putchar;
        for c in s.chars() {
            match c {
                '\n' => {
                    putchar(b'\r');
                    putchar(b'\n');
                }
                _ => putchar(c as u8),
            }
        }
    }
}

#[cfg_attr(not(test), no_mangle)]
pub extern "C" fn rust_main() -> ! {
    axlog::set_interface(&LogIfImpl);
    println!("{}", LOGO);
    println!(
        "\
        arch = {}\n\
        platform = {}\n\
        build_mode = {}\n\
        log_level = {}\n\
        ",
        option_env!("ARCH").unwrap_or(""),
        option_env!("PLATFORM").unwrap_or(""),
        option_env!("MODE").unwrap_or(""),
        option_env!("LOG").unwrap_or(""),
    );

    axlog::init();
    axlog::set_max_level(option_env!("LOG").unwrap_or("")); // no effect if set `log-level-*` features
    info!("Logging is enabled.");

    info!("Found physcial memory regions:");
    for r in axhal::mem::memory_regions() {
        info!(
            "  [{:x?}, {:x?}) {} ({:?})",
            r.paddr,
            r.paddr + r.size,
            r.name,
            r.flags
        );
    }

    #[cfg(feature = "alloc")]
    {
        info!("Initialize global memory allocator...");
        init_allocator();
    }

    #[cfg(feature = "paging")]
    {
        info!("Initialize kernel page table...");
        remap_kernel_memory().expect("remap kernel memoy failed");
    }

    #[cfg(any(feature = "fs", feature = "net"))]
    {
        info!("Initialize device drivers...");
        axdriver::init_drivers();
    }

    #[cfg(feature = "net")]
    {
        info!("Initialize network subsystem...");
        axnet::init_network();
    }

    #[cfg(feature = "multitask")]
    {
        info!("Initialize scheduling...");
        axtask::init_scheduler();
    }

    unsafe { main() };

    axhal::misc::terminate()
}

#[cfg(feature = "alloc")]
fn init_allocator() {
    use axhal::mem::{memory_regions, phys_to_virt, MemRegionFlags};

    let mut max_region_size = 0;
    let mut max_region_paddr = 0.into();
    for r in memory_regions() {
        if r.flags.contains(MemRegionFlags::FREE) && r.size > max_region_size {
            max_region_size = r.size;
            max_region_paddr = r.paddr;
        }
    }
    for r in memory_regions() {
        if r.flags.contains(MemRegionFlags::FREE) && r.paddr == max_region_paddr {
            axalloc::global_init(phys_to_virt(r.paddr).as_usize(), r.size);
            break;
        }
    }
    for r in memory_regions() {
        if r.flags.contains(MemRegionFlags::FREE) && r.paddr != max_region_paddr {
            axalloc::global_add_memory(phys_to_virt(r.paddr).as_usize(), r.size)
                .expect("add heap memory region failed");
        }
    }
}

#[cfg(feature = "paging")]
fn remap_kernel_memory() -> Result<(), axhal::paging::PagingError> {
    use axhal::mem::{memory_regions, phys_to_virt};
    use axhal::paging::PageTable;

    let mut kernel_page_table = PageTable::try_new()?;
    for r in memory_regions() {
        kernel_page_table.map_region(
            phys_to_virt(r.paddr),
            r.paddr,
            r.size,
            r.flags.into(),
            true,
        )?;
    }

    unsafe { axhal::arch::write_page_table_root(kernel_page_table.root_paddr()) };
    core::mem::forget(kernel_page_table);
    Ok(())
<<<<<<< HEAD
}

#[cfg(any(feature = "fs", feature = "net"))]
fn init_drivers() {
    info!("Initialize drivers...");
    axdriver::init_drivers();
}

#[cfg(feature = "multitask")]
fn init_scheduler() {
    info!("Initialize scheduling...");
    axtask::init_scheduler();
}

#[no_mangle]
pub extern "C" fn dummy_syscall(a0: u64, a1: i64) {
    println!("pretended to be a syscall, a0=0x{:x}, a1={}", a0, a1);
=======
>>>>>>> 1e60f22a
}<|MERGE_RESOLUTION|>--- conflicted
+++ resolved
@@ -152,24 +152,10 @@
     unsafe { axhal::arch::write_page_table_root(kernel_page_table.root_paddr()) };
     core::mem::forget(kernel_page_table);
     Ok(())
-<<<<<<< HEAD
 }
 
-#[cfg(any(feature = "fs", feature = "net"))]
-fn init_drivers() {
-    info!("Initialize drivers...");
-    axdriver::init_drivers();
-}
-
-#[cfg(feature = "multitask")]
-fn init_scheduler() {
-    info!("Initialize scheduling...");
-    axtask::init_scheduler();
-}
-
+/// 临时的一个 syscall 接口，之后会换掉
 #[no_mangle]
 pub extern "C" fn dummy_syscall(a0: u64, a1: i64) {
     println!("pretended to be a syscall, a0=0x{:x}, a1={}", a0, a1);
-=======
->>>>>>> 1e60f22a
 }