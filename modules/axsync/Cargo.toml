[package]
name = "axsync"
version.workspace = true
edition.workspace = true
authors = ["Yuekai Jia <equation618@gmail.com>"]
description = "ArceOS synchronization primitives"
license.workspace = true
homepage.workspace = true
repository = "https://github.com/arceos-org/arceos/tree/main/modules/axsync"
documentation = "https://arceos-org.github.io/arceos/axsync/index.html"

[features]
default = []

multitask = ["axtask/multitask"]

[dependencies]
kspin = "0.1"
<<<<<<< HEAD
axtask = { workspace = true, features = ["irq", "multitask"] }
=======
lock_api = { version = "0.4", default-features = false }
axtask = { workspace = true }
>>>>>>> d51d602c

[dev-dependencies]
rand = "0.9"
axsync = { workspace = true, features = ["multitask"] }
axtask = { workspace = true, features = ["test"] }<|MERGE_RESOLUTION|>--- conflicted
+++ resolved
@@ -16,12 +16,8 @@
 
 [dependencies]
 kspin = "0.1"
-<<<<<<< HEAD
-axtask = { workspace = true, features = ["irq", "multitask"] }
-=======
 lock_api = { version = "0.4", default-features = false }
 axtask = { workspace = true }
->>>>>>> d51d602c
 
 [dev-dependencies]
 rand = "0.9"
