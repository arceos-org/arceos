--- conflicted
+++ resolved
@@ -15,27 +15,10 @@
 fp_simd = []
 paging = ["axalloc", "page_table"]
 irq = []
-<<<<<<< HEAD
-platform-pc-x86 = ["axconfig/platform-pc-x86", "dep:ratio"]
-platform-qemu-virt-riscv = ["axconfig/platform-qemu-virt-riscv"]
-platform-qemu-virt-aarch64 = [
-    "axconfig/platform-qemu-virt-aarch64",
-    "dep:page_table_entry", "dep:ratio",
-]
-
-macro = []
-
-platform-raspi4-aarch64 = [
-    "axconfig/platform-raspi4-aarch64",
-    "dep:page_table_entry", "dep:ratio",
-]
-default = ["macro"]
-=======
 tls = ["alloc"]
 signal = []
 monolithic = ["paging"]
 default = []
->>>>>>> 84b457ef
 
 [dependencies]
 log = "0.4"
@@ -55,10 +38,7 @@
 memory_addr = { path = "../../crates/memory_addr" }
 handler_table = { path = "../../crates/handler_table" }
 crate_interface = { path = "../../crates/crate_interface" }
-<<<<<<< HEAD
-=======
 axfs_ramfs = { path = "../../crates/axfs_ramfs" }
->>>>>>> 84b457ef
 riscv = "0.10"
 [target.'cfg(target_arch = "x86_64")'.dependencies]
 x86 = "0.52"
