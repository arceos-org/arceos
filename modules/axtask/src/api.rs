--- conflicted
+++ resolved
@@ -4,17 +4,10 @@
 #[cfg(feature = "monolithic")]
 use axhal::KERNEL_PROCESS_ID;
 
-#[cfg(feature = "multitask")]
-cfg_if::cfg_if! {
-    if #[cfg(feature = "macro")]  {
-        pub(crate) use crate::macro_task::run_queue::{AxRunQueue, RUN_QUEUE, init, init_secondary};
-        pub use crate::macro_task::task::{CurrentTask, TaskId, TaskInner, KERNEL_PROCESS_ID};
-    } else {
-        pub(crate) use crate::run_queue::{AxRunQueue, RUN_QUEUE, init, init_secondary};
-        pub use crate::task::{CurrentTask, TaskId, TaskInner};
-    }
-}
+pub(crate) use crate::run_queue::{AxRunQueue, RUN_QUEUE};
 
+#[doc(cfg(feature = "multitask"))]
+pub use crate::task::{CurrentTask, TaskId, TaskInner};
 #[doc(cfg(feature = "multitask"))]
 pub use crate::wait_queue::WaitQueue;
 
@@ -74,8 +67,7 @@
 pub fn init_scheduler() {
     info!("Initialize scheduling...");
 
-    init();
-
+    crate::run_queue::init();
     #[cfg(feature = "irq")]
     crate::timers::init();
 
@@ -84,7 +76,7 @@
 
 /// Initializes the task scheduler for secondary CPUs.
 pub fn init_scheduler_secondary() {
-    init_secondary();
+    crate::run_queue::init_secondary();
 }
 
 /// Handles periodic timer ticks for the task manager.
@@ -104,13 +96,6 @@
 where
     F: FnOnce() + Send + 'static,
 {
-<<<<<<< HEAD
-    #[cfg(feature = "macro")]
-    let task = TaskInner::new(f, name, stack_size, KERNEL_PROCESS_ID, 0);
-    #[cfg(not(feature = "macro"))]
-    let task = TaskInner::new(f, name, stack_size);
-
-=======
     let task = TaskInner::new(
         f,
         name,
@@ -122,7 +107,6 @@
         #[cfg(feature = "monolithic")]
         false,
     );
->>>>>>> 84b457ef
     RUN_QUEUE.lock().add_task(task.clone());
     task
 }
@@ -177,7 +161,7 @@
 }
 
 /// Exits the current task.
-pub fn exit(exit_code: i32) {
+pub fn exit(exit_code: i32) -> ! {
     RUN_QUEUE.lock().exit_current(exit_code)
 }
 
