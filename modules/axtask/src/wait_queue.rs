--- conflicted
+++ resolved
@@ -67,23 +67,8 @@
     /// Blocks the current task and put it into the wait queue, until other task
     /// notifies it.
     pub fn wait(&self) {
-<<<<<<< HEAD
-        /*let tmp: usize;
-        if get_current_cpu_id() == axconfig::SMP {
-            tmp = 0;
-        } else {
-            tmp = get_current_cpu_id();
-        }*/
-        //let target_cpu = LOAD_BALANCE_ARR[tmp].find_target_cpu(crate::current().get_affinity());
-        
-        RUN_QUEUE[axhal::cpu::this_cpu_id()].with_current_rq(|rq| {
-            rq.block_current(|task| {
-                task.set_in_wait_queue(true);
-                self.queue.lock().push_back(task)
-            });
-=======
-        // ???
-        let tmp = if get_current_cpu_id() == axconfig::SMP {
+        /*
+         let tmp = if get_current_cpu_id() == axconfig::SMP {
             0
         } else {
             get_current_cpu_id()
@@ -92,7 +77,13 @@
         RUN_QUEUE[target_cpu].block_current(|task| {
             task.set_in_wait_queue(true);
             self.queue.lock().push_back(task)
->>>>>>> 41167ab2
+        });
+        */
+        RUN_QUEUE[axhal::cpu::this_cpu_id()].with_current_rq(|rq| {
+            rq.block_current(|task| {
+                task.set_in_wait_queue(true);
+                self.queue.lock().push_back(task)
+            });
         });
         self.cancel_events(crate::current());
     }
@@ -202,15 +193,9 @@
         loop {
             if let Some(task) = self.queue.lock().pop_front() {
                 task.set_in_wait_queue(false);
-<<<<<<< HEAD
                 RUN_QUEUE[axhal::cpu::this_cpu_id()].with_chosen_rq(task.clone(), |rq| {
                     rq.unblock_task(task, resched);
                 });
-=======
-                RUN_QUEUE
-                    [LOAD_BALANCE_ARR[get_current_cpu_id()].find_target_cpu(task.get_affinity())]
-                .unblock_task(task, resched);
->>>>>>> 41167ab2
             } else {
                 break;
             }
@@ -225,17 +210,11 @@
         let mut wq = self.queue.lock();
         if let Some(index) = wq.iter().position(|t| Arc::ptr_eq(t, task)) {
             task.set_in_wait_queue(false);
-<<<<<<< HEAD
+            // same as task
             let task_to_unblock = wq.remove(index).unwrap();
-            RUN_QUEUE[axhal::cpu::this_cpu_id()].with_chosen_rq(task.clone(), |rq| {
+            RUN_QUEUE[axhal::cpu::this_cpu_id()].with_chosen_rq(task_to_unblock.clone(), |rq| {
                 rq.unblock_task(task_to_unblock, resched);
             });
-=======
-            let target_cpu =
-                LOAD_BALANCE_ARR[get_current_cpu_id()].find_target_cpu(task.get_affinity());
-            let task = wq.remove(index).unwrap();
-            RUN_QUEUE[target_cpu].unblock_task(task, resched);
->>>>>>> 41167ab2
             true
         } else {
             false
@@ -244,11 +223,6 @@
 
     pub(crate) fn notify_one_locked(&self, resched: bool) -> bool {
         if let Some(task) = self.queue.lock().pop_front() {
-<<<<<<< HEAD
-=======
-            let rq = &RUN_QUEUE
-                [LOAD_BALANCE_ARR[get_current_cpu_id()].find_target_cpu(task.get_affinity())];
->>>>>>> 41167ab2
             task.set_in_wait_queue(false);
             RUN_QUEUE[axhal::cpu::this_cpu_id()].with_chosen_rq(task.clone(), |rq| {
                 rq.unblock_task(task, resched);
