//! [ArceOS](https://github.com/rcore-os/arceos) task management module.
//!
//! This module provides primitives for task management, including task
//! creation, scheduling, sleeping, termination, etc. The scheduler algorithm
//! is configurable by cargo features.
//!
//! # Cargo Features
//!
//! - `multitask`: Enable multi-task support. If it's enabled, complex task
//!   management and scheduling is used, as well as more task-related APIs.
//!   Otherwise, only a few APIs with naive implementation is available.
//! - `irq`: Interrupts are enabled. If this feature is enabled, timer-based
//!    APIs can be used, such as [`sleep`], [`sleep_until`], and
//!    [`WaitQueue::wait_timeout`].
//! - `preempt`: Enable preemptive scheduling.
//! - `sched_fifo`: Use the [FIFO cooperative scheduler][1]. It also enables the
//!   `multitask` feature if it is enabled. This feature is enabled by default.
//! - `sched_rr`: Use the [Round-robin preemptive scheduler][2]. It also enables
//!   the `multitask` and `preempt` features if it is enabled.
//!
//! [1]: scheduler::FifoScheduler
//! [2]: scheduler::RRScheduler

#![cfg_attr(not(test), no_std)]
#![feature(doc_cfg)]
#![feature(doc_auto_cfg)]

cfg_if::cfg_if! {
    if #[cfg(feature = "multitask")] {
        #[macro_use]
        extern crate log;
        extern crate alloc;
        mod run_queue;
        mod task;
        mod wait_queue;

        #[cfg(feature = "irq")]
        mod timers;
    }
}

#[cfg_attr(not(feature = "multitask"), path = "api_s.rs")]
mod api;

#[cfg(test)]
mod tests;

<<<<<<< HEAD
use alloc::sync::Arc;

use self::run_queue::{AxRunQueue, RUN_QUEUE};
use self::task::{CurrentTask, TaskInner};

pub use self::task::TaskId;
pub use self::wait_queue::WaitQueue;

cfg_if::cfg_if! {
    if #[cfg(feature = "sched_fifo")] {
        type AxTask = scheduler::FifoTask<TaskInner>;
        type Scheduler = scheduler::FifoScheduler<TaskInner>;
    } else if #[cfg(feature = "sched_rr")] {
        const MAX_TIME_SLICE: usize = 5;
        type AxTask = scheduler::RRTask<TaskInner, MAX_TIME_SLICE>;
        type Scheduler = scheduler::RRScheduler<TaskInner, MAX_TIME_SLICE>;
    }
}

type AxTaskRef = Arc<AxTask>;

pub fn current_may_uninit() -> Option<CurrentTask> {
    CurrentTask::try_get()
}

pub fn current() -> CurrentTask {
    CurrentTask::get()
}

pub fn init_scheduler() {
    info!("Initialize scheduling...");

    self::run_queue::init();
    self::timers::init();

    if cfg!(feature = "sched_fifo") {
        info!("  use FIFO scheduler.");
    } else if cfg!(feature = "sched_rr") {
        info!("  use Round-robin scheduler.");
    }
}

pub fn init_scheduler_secondary() {
    self::run_queue::init_secondary();
}

/// Handle periodic timer ticks for task manager, e.g. advance scheduler, update timer.
pub fn on_timer_tick() {
    self::timers::check_events();
    RUN_QUEUE.lock().scheduler_timer_tick();
}

cfg_if::cfg_if! {
if #[cfg(feature = "user-paging")] {
pub fn spawn(f: usize, arg: usize) {
    let task = TaskInner::new_user(f, axconfig::TASK_STACK_SIZE, arg);
    RUN_QUEUE.lock().add_task(task);
}
} else {
pub fn spawn<F>(f: F)
where
    F: FnOnce() + Send + 'static,
{
    let task = TaskInner::new(f, "", axconfig::TASK_STACK_SIZE);
    RUN_QUEUE.lock().add_task(task);
}
}
}

pub fn yield_now() {
    RUN_QUEUE.lock().yield_current();
}

pub fn sleep(dur: core::time::Duration) {
    let deadline = axhal::time::current_time() + dur;
    RUN_QUEUE.lock().sleep_until(deadline);
}

pub fn sleep_until(deadline: axhal::time::TimeValue) {
    RUN_QUEUE.lock().sleep_until(deadline);
}

pub fn exit(exit_code: i32) -> ! {
    RUN_QUEUE.lock().exit_current(exit_code)
}

} else { // if #[cfg(feature = "multitask")]

pub fn yield_now() {}

pub fn exit(exit_code: i32) -> ! {
    debug!("main task exited: exit_code={}", exit_code);
    axhal::misc::terminate()
}

pub fn sleep(dur: core::time::Duration) {
    let deadline = axhal::time::current_time() + dur;
    sleep_until(deadline)
}

pub fn sleep_until(deadline: axhal::time::TimeValue) {
    while axhal::time::current_time() < deadline {
        core::hint::spin_loop();
    }
}

} // else
} // cfg_if::cfg_if!

pub fn run_idle() -> ! {
    loop {
        yield_now();
        debug!("idle task: waiting for IRQs...");
        axhal::arch::wait_for_irqs();
    }
}
=======
#[doc(cfg(feature = "multitask"))]
pub use self::api::*;
pub use self::api::{sleep, sleep_until, yield_now};
>>>>>>> 8bd982d0
<|MERGE_RESOLUTION|>--- conflicted
+++ resolved
@@ -45,125 +45,6 @@
 #[cfg(test)]
 mod tests;
 
-<<<<<<< HEAD
-use alloc::sync::Arc;
-
-use self::run_queue::{AxRunQueue, RUN_QUEUE};
-use self::task::{CurrentTask, TaskInner};
-
-pub use self::task::TaskId;
-pub use self::wait_queue::WaitQueue;
-
-cfg_if::cfg_if! {
-    if #[cfg(feature = "sched_fifo")] {
-        type AxTask = scheduler::FifoTask<TaskInner>;
-        type Scheduler = scheduler::FifoScheduler<TaskInner>;
-    } else if #[cfg(feature = "sched_rr")] {
-        const MAX_TIME_SLICE: usize = 5;
-        type AxTask = scheduler::RRTask<TaskInner, MAX_TIME_SLICE>;
-        type Scheduler = scheduler::RRScheduler<TaskInner, MAX_TIME_SLICE>;
-    }
-}
-
-type AxTaskRef = Arc<AxTask>;
-
-pub fn current_may_uninit() -> Option<CurrentTask> {
-    CurrentTask::try_get()
-}
-
-pub fn current() -> CurrentTask {
-    CurrentTask::get()
-}
-
-pub fn init_scheduler() {
-    info!("Initialize scheduling...");
-
-    self::run_queue::init();
-    self::timers::init();
-
-    if cfg!(feature = "sched_fifo") {
-        info!("  use FIFO scheduler.");
-    } else if cfg!(feature = "sched_rr") {
-        info!("  use Round-robin scheduler.");
-    }
-}
-
-pub fn init_scheduler_secondary() {
-    self::run_queue::init_secondary();
-}
-
-/// Handle periodic timer ticks for task manager, e.g. advance scheduler, update timer.
-pub fn on_timer_tick() {
-    self::timers::check_events();
-    RUN_QUEUE.lock().scheduler_timer_tick();
-}
-
-cfg_if::cfg_if! {
-if #[cfg(feature = "user-paging")] {
-pub fn spawn(f: usize, arg: usize) {
-    let task = TaskInner::new_user(f, axconfig::TASK_STACK_SIZE, arg);
-    RUN_QUEUE.lock().add_task(task);
-}
-} else {
-pub fn spawn<F>(f: F)
-where
-    F: FnOnce() + Send + 'static,
-{
-    let task = TaskInner::new(f, "", axconfig::TASK_STACK_SIZE);
-    RUN_QUEUE.lock().add_task(task);
-}
-}
-}
-
-pub fn yield_now() {
-    RUN_QUEUE.lock().yield_current();
-}
-
-pub fn sleep(dur: core::time::Duration) {
-    let deadline = axhal::time::current_time() + dur;
-    RUN_QUEUE.lock().sleep_until(deadline);
-}
-
-pub fn sleep_until(deadline: axhal::time::TimeValue) {
-    RUN_QUEUE.lock().sleep_until(deadline);
-}
-
-pub fn exit(exit_code: i32) -> ! {
-    RUN_QUEUE.lock().exit_current(exit_code)
-}
-
-} else { // if #[cfg(feature = "multitask")]
-
-pub fn yield_now() {}
-
-pub fn exit(exit_code: i32) -> ! {
-    debug!("main task exited: exit_code={}", exit_code);
-    axhal::misc::terminate()
-}
-
-pub fn sleep(dur: core::time::Duration) {
-    let deadline = axhal::time::current_time() + dur;
-    sleep_until(deadline)
-}
-
-pub fn sleep_until(deadline: axhal::time::TimeValue) {
-    while axhal::time::current_time() < deadline {
-        core::hint::spin_loop();
-    }
-}
-
-} // else
-} // cfg_if::cfg_if!
-
-pub fn run_idle() -> ! {
-    loop {
-        yield_now();
-        debug!("idle task: waiting for IRQs...");
-        axhal::arch::wait_for_irqs();
-    }
-}
-=======
 #[doc(cfg(feature = "multitask"))]
 pub use self::api::*;
-pub use self::api::{sleep, sleep_until, yield_now};
->>>>>>> 8bd982d0
+pub use self::api::{sleep, sleep_until, yield_now};