--- conflicted
+++ resolved
@@ -73,21 +73,13 @@
 
 // private methods
 impl TaskInner {
-<<<<<<< HEAD
-    fn new_common(id: TaskId, stack_size: usize, name: &'static str) -> Self {
-=======
     fn new_common(id: TaskId, name: &'static str) -> Self {
->>>>>>> acc40d18
         Self {
             id,
             name,
             entry: None,
             state: AtomicU8::new(TaskState::Runnable as u8),
-<<<<<<< HEAD
-            kstack: TaskStack::alloc(stack_size),
-=======
             kstack: None,
->>>>>>> acc40d18
             ctx: UnsafeCell::new(TaskContext::new()),
         }
     }
@@ -96,32 +88,17 @@
     where
         F: FnOnce() + Send + 'static,
     {
-<<<<<<< HEAD
-        let mut t = Self::new_common(TaskId::new(), TASK_STACK_SIZE, name);
-        debug!("new task: {}", t.id_name());
-        t.entry = Some(Box::into_raw(Box::new(entry)));
-        t.ctx.get_mut().init(task_entry as usize, t.kstack.top());
-=======
         let mut t = Self::new_common(TaskId::new(), name);
         debug!("new task: {}", t.id_name());
         let kstack = TaskStack::alloc(TASK_STACK_SIZE);
         t.entry = Some(Box::into_raw(Box::new(entry)));
         t.ctx.get_mut().init(task_entry as usize, kstack.top());
         t.kstack = Some(kstack);
->>>>>>> acc40d18
         Arc::new(AxTask::new(t))
     }
 
     pub(crate) fn new_init() -> AxTaskRef {
         // init_task does not change PC and SP, so `entry` and `stack` fields are not used.
-<<<<<<< HEAD
-        Arc::new(AxTask::new(Self::new_common(TaskId::new(), 0, "init")))
-    }
-
-    pub(crate) fn new_idle() -> AxTaskRef {
-        let mut t = Self::new_common(TaskId::IDLE_TASK_ID, TASK_STACK_SIZE, "idle");
-        t.ctx.get_mut().init(idle_entry as usize, t.kstack.top());
-=======
         Arc::new(AxTask::new(Self::new_common(TaskId::new(), "init")))
     }
 
@@ -130,7 +107,6 @@
         let kstack = TaskStack::alloc(TASK_STACK_SIZE);
         t.ctx.get_mut().init(idle_entry as usize, kstack.top());
         t.kstack = Some(kstack);
->>>>>>> acc40d18
         Arc::new(AxTask::new(t))
     }
 
