use alloc::{boxed::Box, string::String, sync::Arc};
use core::ops::Deref;
use core::sync::atomic::{AtomicBool, AtomicI32, AtomicIsize, AtomicU64, AtomicU8, Ordering};
use core::{alloc::Layout, cell::UnsafeCell, fmt, ptr::NonNull};

#[cfg(feature = "preempt")]
use core::sync::atomic::AtomicUsize;

use crate::{AxRunQueue, AxTask, AxTaskRef, WaitQueue};
use axhal::arch::TaskContext;
use memory_addr::{align_up_4k, VirtAddr};

/// A unique identifier for a thread.
#[derive(Debug, Clone, Copy, Eq, PartialEq)]
pub struct TaskId(u64);

/// The possible states of a task.
#[repr(u8)]
#[derive(Debug, Clone, Copy, Eq, PartialEq)]
pub(crate) enum TaskState {
    Running = 1,
    Ready = 2,
    Blocked = 3,
    Exited = 4,
}

/// The inner task structure.
pub struct TaskInner {
    id: TaskId,
    name: String,
    is_idle: bool,
    is_init: bool,

    entry: Option<*mut dyn FnOnce()>,
    state: AtomicU8,

    in_wait_queue: AtomicBool,
    #[cfg(feature = "irq")]
    in_timer_list: AtomicBool,

    #[cfg(feature = "preempt")]
    need_resched: AtomicBool,
    #[cfg(feature = "preempt")]
    preempt_disable_count: AtomicUsize,

    exit_code: AtomicI32,
    wait_for_exit: WaitQueue,

    in_which_queue: AtomicIsize,
    affinity: AtomicU64,
    kstack: Option<TaskStack>,
    ctx: UnsafeCell<TaskContext>,
}

impl TaskId {
    fn new() -> Self {
        static ID_COUNTER: AtomicU64 = AtomicU64::new(1);
        Self(ID_COUNTER.fetch_add(1, Ordering::Relaxed))
    }

    /// Convert the task ID to a `u64`.
    pub const fn as_u64(&self) -> u64 {
        self.0
    }
}

impl From<u8> for TaskState {
    #[inline]
    fn from(state: u8) -> Self {
        match state {
            1 => Self::Running,
            2 => Self::Ready,
            3 => Self::Blocked,
            4 => Self::Exited,
            _ => unreachable!(),
        }
    }
}

unsafe impl Send for TaskInner {}
unsafe impl Sync for TaskInner {}

impl TaskInner {
    /// Gets the ID of the task.
    pub const fn id(&self) -> TaskId {
        self.id
    }

    /// Gets the name of the task.
    pub fn name(&self) -> &str {
        self.name.as_str()
    }

    /// Get a combined string of the task ID and name.
    pub fn id_name(&self) -> alloc::string::String {
        alloc::format!("Task({}, {:?})", self.id.as_u64(), self.name)
    }

    /// set queue id
    pub fn set_queue_id(&self, queue_id: isize) {
        //info!("set queue id {} !", id);
        self.in_which_queue.store(queue_id, Ordering::Release);
    }
    /// get queue id
    pub fn get_queue_id(&self) -> isize {
        self.in_which_queue.load(Ordering::Acquire)
    }

    /// Wait for the task to exit, and return the exit code.
    ///
    /// It will return immediately if the task has already exited (but not dropped).
    pub fn join(&self) -> Option<i32> {
        self.wait_for_exit
            .wait_until(|| self.state() == TaskState::Exited);
        Some(self.exit_code.load(Ordering::Acquire))
    }

    /// Set affinity mask for the task
    /// TODO: The rule will be similar to Zircon
    pub fn set_affinity(&self, aff: u64) {
        self.affinity.store(aff, Ordering::Release);
    }

    /// get affinity mask for the task
    pub fn get_affinity(&self) -> u64 {
        self.affinity.load(Ordering::Acquire)
    }
}

// private methods
impl TaskInner {
    const fn new_common(id: TaskId, name: String) -> Self {
        Self {
            id,
            name,
            is_idle: false,
            is_init: false,
            entry: None,
            state: AtomicU8::new(TaskState::Ready as u8),
            in_wait_queue: AtomicBool::new(false),
            #[cfg(feature = "irq")]
            in_timer_list: AtomicBool::new(false),
            #[cfg(feature = "preempt")]
            need_resched: AtomicBool::new(false),
            #[cfg(feature = "preempt")]
            preempt_disable_count: AtomicUsize::new(0),
            exit_code: AtomicI32::new(0),
            wait_for_exit: WaitQueue::new(),
            kstack: None,
            ctx: UnsafeCell::new(TaskContext::new()),
            in_which_queue: AtomicIsize::new(-1),
            affinity: AtomicU64::new(0),
        }
    }

    pub(crate) fn new<F>(entry: F, name: String, stack_size: usize) -> AxTaskRef
    where
        F: FnOnce() + Send + 'static,
    {
        let mut t = Self::new_common(TaskId::new(), name);
        debug!("new task: {}", t.id_name());
        let kstack = TaskStack::alloc(align_up_4k(stack_size));
        t.entry = Some(Box::into_raw(Box::new(entry)));
        t.ctx.get_mut().init(task_entry as usize, kstack.top());
        t.kstack = Some(kstack);
        if t.name == "idle" {
            t.is_idle = true;
        }
        Arc::new(AxTask::new(t))
    }

    pub(crate) fn new_init(name: String) -> AxTaskRef {
        // init_task does not change PC and SP, so `entry` and `kstack` fields are not used.
        let mut t = Self::new_common(TaskId::new(), name);
        t.is_init = true;
        if t.name == "idle" {
            t.is_idle = true;
        }
        Arc::new(AxTask::new(t))
    }

    #[inline]
    pub(crate) fn state(&self) -> TaskState {
        self.state.load(Ordering::Acquire).into()
    }

    #[inline]
    pub(crate) fn set_state(&self, state: TaskState) {
        self.state.store(state as u8, Ordering::Release)
    }

    #[inline]
    pub(crate) fn is_running(&self) -> bool {
        matches!(self.state(), TaskState::Running)
    }

    #[inline]
    pub(crate) fn is_ready(&self) -> bool {
        matches!(self.state(), TaskState::Ready)
    }

    #[inline]
    pub(crate) fn is_blocked(&self) -> bool {
        matches!(self.state(), TaskState::Blocked)
    }

    /// Is init task
    #[inline]
    pub const fn is_init(&self) -> bool {
        self.is_init
    }

    #[inline]
    pub(crate) const fn is_idle(&self) -> bool {
        self.is_idle
    }

    #[inline]
    pub(crate) fn is_gc(&self) -> bool {
        self.name == "gc"
    }

    #[inline]
    pub(crate) fn in_wait_queue(&self) -> bool {
        self.in_wait_queue.load(Ordering::Acquire)
    }

    #[inline]
    pub(crate) fn set_in_wait_queue(&self, in_wait_queue: bool) {
        self.in_wait_queue.store(in_wait_queue, Ordering::Release);
    }

    #[inline]
    #[cfg(feature = "irq")]
    pub(crate) fn in_timer_list(&self) -> bool {
        self.in_timer_list.load(Ordering::Acquire)
    }

    #[inline]
    #[cfg(feature = "irq")]
    pub(crate) fn set_in_timer_list(&self, in_timer_list: bool) {
        self.in_timer_list.store(in_timer_list, Ordering::Release);
    }

    #[inline]
    #[cfg(feature = "preempt")]
    pub(crate) fn set_preempt_pending(&self, pending: bool) {
        self.need_resched.store(pending, Ordering::Release)
    }

    #[inline]
    #[cfg(feature = "preempt")]
    pub(crate) fn can_preempt(&self, current_disable_count: usize) -> bool {
        //info!("qwq3 {}", current_disable_count);
        self.preempt_disable_count.load(Ordering::Acquire) == current_disable_count
    }

    #[inline]
    #[cfg(feature = "preempt")]
    pub(crate) fn disable_preempt(&self) {
        //info!("qwq4 {}", self.preempt_disable_count.load(Ordering::Relaxed));
        self.preempt_disable_count.fetch_add(1, Ordering::Relaxed);
    }

    #[inline]
    #[cfg(feature = "preempt")]
    pub(crate) fn enable_preempt(&self, resched: bool) {
        if self.preempt_disable_count.fetch_sub(1, Ordering::Relaxed) == 1 && resched {
            // If current task is pending to be preempted, do rescheduling.
            Self::current_check_preempt_pending();
        }
    }

    #[cfg(feature = "preempt")]
    fn current_check_preempt_pending() {
        let curr = crate::current();
        if curr.need_resched.load(Ordering::Acquire) && curr.can_preempt(0) {
            let _guard = kernel_guard::NoPreemptIrqSave::new();
            if curr.need_resched.load(Ordering::Acquire) {
<<<<<<< HEAD
                //if curr.in_which_queue.load(Ordering::Acquire) >= 0 {
                crate::RUN_QUEUE[axhal::cpu::this_cpu_id()].resched();
                //crate::RUN_QUEUE[axhal::cpu::this_cpu_id()].with_current_rq(|rq| {
                //    rq.resched();
                //});
                //}
=======
                rq.preempt_resched();
>>>>>>> 269b1602
            }
        }
    }

    pub(crate) fn notify_exit(&self, exit_code: i32, rq: &AxRunQueue) {
        self.exit_code.store(exit_code, Ordering::Release);
        self.wait_for_exit.notify_all_locked(false, rq);
    }

    #[inline]
    pub(crate) const unsafe fn ctx_mut_ptr(&self) -> *mut TaskContext {
        self.ctx.get()
    }
}

impl fmt::Debug for TaskInner {
    fn fmt(&self, f: &mut fmt::Formatter) -> fmt::Result {
        f.debug_struct("TaskInner")
            .field("id", &self.id)
            .field("name", &self.name)
            .field("state", &self.state())
            .finish()
    }
}

impl Drop for TaskInner {
    fn drop(&mut self) {
        debug!("task drop: {}", self.id_name());
    }
}

struct TaskStack {
    ptr: NonNull<u8>,
    layout: Layout,
}

impl TaskStack {
    pub fn alloc(size: usize) -> Self {
        let layout = Layout::from_size_align(size, 16).unwrap();
        Self {
            ptr: NonNull::new(unsafe { alloc::alloc::alloc(layout) }).unwrap(),
            layout,
        }
    }

    pub const fn top(&self) -> VirtAddr {
        unsafe { core::mem::transmute(self.ptr.as_ptr().add(self.layout.size())) }
    }
}

impl Drop for TaskStack {
    fn drop(&mut self) {
        unsafe { alloc::alloc::dealloc(self.ptr.as_ptr(), self.layout) }
    }
}

use core::mem::ManuallyDrop;

/// A wrapper of [`AxTaskRef`] as the current task.
pub struct CurrentTask(ManuallyDrop<AxTaskRef>);

impl CurrentTask {
    pub(crate) fn try_get() -> Option<Self> {
        let ptr: *const super::AxTask = axhal::cpu::current_task_ptr();
        if !ptr.is_null() {
            Some(Self(unsafe { ManuallyDrop::new(AxTaskRef::from_raw(ptr)) }))
        } else {
            None
        }
    }

    pub(crate) fn get() -> Self {
        Self::try_get().expect("current task is uninitialized")
    }

    /// Converts [`CurrentTask`] to [`AxTaskRef`].
    pub fn as_task_ref(&self) -> &AxTaskRef {
        &self.0
    }

    pub(crate) fn clone(&self) -> AxTaskRef {
        self.0.deref().clone()
    }

    pub(crate) fn ptr_eq(&self, other: &AxTaskRef) -> bool {
        Arc::ptr_eq(&self.0, other)
    }

    pub(crate) unsafe fn init_current(init_task: AxTaskRef) {
        let ptr = Arc::into_raw(init_task);
        axhal::cpu::set_current_task_ptr(ptr);
    }

    pub(crate) unsafe fn set_current(prev: Self, next: AxTaskRef) {
        let Self(arc) = prev;
        ManuallyDrop::into_inner(arc); // `call Arc::drop()` to decrease prev task reference count.
        let ptr = Arc::into_raw(next);
        axhal::cpu::set_current_task_ptr(ptr);
    }
}

impl Deref for CurrentTask {
    type Target = TaskInner;
    fn deref(&self) -> &Self::Target {
        self.0.deref()
    }
}

extern "C" fn task_entry() -> ! {
    // release the lock that was implicitly held across the reschedule
    //info!("exit 233");
    //unsafe { crate::RUN_QUEUE[get_current_cpu_id()].force_unlock() };
    //info!("exit 234");
    #[cfg(feature = "irq")]
    axhal::arch::enable_irqs();
    let task = crate::current();
    if let Some(entry) = task.entry {
        unsafe { Box::from_raw(entry)() };
    }
    crate::exit(0);
}<|MERGE_RESOLUTION|>--- conflicted
+++ resolved
@@ -277,16 +277,7 @@
         if curr.need_resched.load(Ordering::Acquire) && curr.can_preempt(0) {
             let _guard = kernel_guard::NoPreemptIrqSave::new();
             if curr.need_resched.load(Ordering::Acquire) {
-<<<<<<< HEAD
-                //if curr.in_which_queue.load(Ordering::Acquire) >= 0 {
-                crate::RUN_QUEUE[axhal::cpu::this_cpu_id()].resched();
-                //crate::RUN_QUEUE[axhal::cpu::this_cpu_id()].with_current_rq(|rq| {
-                //    rq.resched();
-                //});
-                //}
-=======
                 rq.preempt_resched();
->>>>>>> 269b1602
             }
         }
     }
