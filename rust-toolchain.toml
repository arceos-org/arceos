[toolchain]
profile = "minimal"
<<<<<<< HEAD
channel = "nightly-2025-01-18"
=======
channel = "nightly-2025-05-20"
>>>>>>> 552c435d
components = ["rust-src", "llvm-tools", "rustfmt", "clippy"]
targets = [
    "x86_64-unknown-none",
    "riscv64gc-unknown-none-elf",
    "aarch64-unknown-none",
    "aarch64-unknown-none-softfloat",
    "loongarch64-unknown-none",
    "loongarch64-unknown-none-softfloat",
]<|MERGE_RESOLUTION|>--- conflicted
+++ resolved
@@ -1,10 +1,6 @@
 [toolchain]
 profile = "minimal"
-<<<<<<< HEAD
-channel = "nightly-2025-01-18"
-=======
 channel = "nightly-2025-05-20"
->>>>>>> 552c435d
 components = ["rust-src", "llvm-tools", "rustfmt", "clippy"]
 targets = [
     "x86_64-unknown-none",
