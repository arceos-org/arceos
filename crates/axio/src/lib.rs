--- conflicted
+++ resolved
@@ -66,10 +66,7 @@
             Ok(())
         }
     }
-<<<<<<< HEAD
-=======
-
->>>>>>> 84b457ef
+
     fn read_full(&mut self, mut buf: &mut [u8]) -> Result<usize> {
         let buf_len = buf.len();
 
